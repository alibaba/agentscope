--- conflicted
+++ resolved
@@ -1,43 +1,26 @@
 # -*- coding: utf-8 -*-
 import os
 import pickle
-<<<<<<< HEAD
-from typing import Optional
-=======
 from typing import Optional, List
->>>>>>> 680f0fc0
 from datetime import datetime
 from colorist import BgBrightColor
 import inquirer
 from multiprocessing import Queue
 from dataclasses import dataclass
 from agentscope.message import Msg
-<<<<<<< HEAD
-from colorist import BgBrightColor
-=======
 from enums import StagePerNight
->>>>>>> 680f0fc0
 
 USE_WEB_UI = False
 
 
 class GameCheckpoint:
     def __init__(
-<<<<<<< HEAD
-            self,
-            stage_per_night: StagePerNight,
-            customers: list[Customer],
-            cur_plots: list,
-            done_plots: list,
-            invited_customers: list[Customer],
-=======
         self,
         stage_per_night: StagePerNight,
         customers: list,
         cur_plots: list,
         done_plots: list,
         invited_customers: list,
->>>>>>> 680f0fc0
     ):
         self.stage_per_night = stage_per_night
         self.customers = customers
@@ -47,8 +30,8 @@
 
 
 def save_game_checkpoint(
-        checkpoint: GameCheckpoint,
-        checkpoint_prefix: str,
+    checkpoint: GameCheckpoint,
+    checkpoint_prefix: str,
 ) -> None:
     time_str = datetime.now().strftime("%Y%m%d_%H%M%S")
     checkpoint_path = checkpoint_prefix + time_str
@@ -67,14 +50,9 @@
 
 
 def check_active_plot(
-<<<<<<< HEAD
-        plots: list[dict],
-        curr_done: Optional[int]) -> tuple[list[str], list[int]]:
-=======
     plots: list[dict],
     curr_done: Optional[int],
 ) -> tuple[list[str], list[int]]:
->>>>>>> 680f0fc0
     # insure all plots have been added 'state'
     for p in plots:
         if "state" not in p:
@@ -83,15 +61,11 @@
     active_plots = []
 
     if curr_done is not None:
-<<<<<<< HEAD
-        plots[curr_done]["state"] = "done"
-=======
         if isinstance(curr_done, int):
             plots[curr_done]["state"] = "done"
         if isinstance(curr_done, list):
             for i in curr_done:
                 plots[i]["state"] = "done"
->>>>>>> 680f0fc0
 
     # activate those with dependencies and the dependencies are done
     for idx, p in enumerate(plots):
@@ -101,28 +75,17 @@
             p["state"] = "active"
             active_plots.append(idx)
         elif p["predecessor_plots"] is not None:
-<<<<<<< HEAD
-            to_activate = all([plots[pre_p]["state"] == "done"
-                               for pre_p in p["predecessor_plots"]])
-=======
             to_activate = all(
                 [
                     plots[pre_p]["state"] == "done"
                     for pre_p in p["predecessor_plots"]
                 ],
             )
->>>>>>> 680f0fc0
 
             if to_activate:
                 p["state"] = "active"
                 to_be_activated.append(p["main_role"])
                 active_plots.append(idx)
-<<<<<<< HEAD
-        elif p['state'] == "active":
-            active_plots.append(idx)
-
-    return to_be_activated, active_plots
-=======
         elif p["state"] == "active":
             active_plots.append(idx)
 
@@ -254,5 +217,4 @@
 @dataclass
 class CheckpointArgs:
     load_checkpoint: str = None
-    save_checkpoint: str = "./checkpoints/cp-"
->>>>>>> 680f0fc0
+    save_checkpoint: str = "./checkpoints/cp-"