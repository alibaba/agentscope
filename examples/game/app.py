# -*- coding: utf-8 -*-
import base64
import os
import yaml
import datetime
import threading
from collections import defaultdict
from typing import List
from multiprocessing import Event
import agentscope
from config_uitls import load_user_cfg, save_user_cfg, load_default_cfg
from utils import (
    CheckpointArgs,
    enable_web_ui,
    send_player_msg,
    send_player_input,
    get_chat_msg,
    ResetException,
)

import gradio as gr
import modelscope_gradio_components as mgr

enable_web_ui()


def init_uid_list():
    return []


def check_uuid(uid):
    if not uid or uid == '':
        if os.getenv('MODELSCOPE_ENVIRONMENT') == 'studio':
            raise gr.Error('请登陆后使用! (Please login first)')
        else:
            uid = 'local_user'
    return uid


glb_history_dict = defaultdict(init_uid_list)
glb_signed_user = []
is_init = Event()
MAX_NUM_DISPLAY_MSG = 20


# 图片本地路径转换为 base64 格式
def covert_image_to_base64(image_path):
    # 获得文件后缀名
    ext = image_path.split(".")[-1]
    if ext not in ["gif", "jpeg", "png"]:
        ext = "jpeg"

    with open(image_path, "rb") as image_file:
        # Read the file
        encoded_string = base64.b64encode(image_file.read())

        # Convert bytes to string
        base64_data = encoded_string.decode("utf-8")

        # 生成base64编码的地址
        base64_url = f"data:image/{ext};base64,{base64_data}"
        return base64_url


def format_cover_html(config: dict, bot_avatar_path="assets/bg.png"):
    image_src = covert_image_to_base64(bot_avatar_path)
    return f"""
<div class="bot_cover">
    <div class="bot_avatar">
        <img src={image_src} />
    </div>
    <div class="bot_name">{config.get("name", "经营餐厅")}</div>
    <div class="bot_desp">{config.get("description", "快来经营你的餐厅吧")}</div>
</div>
"""


def export_chat_history(uid):
    uid = check_uuid(uid)
    timestamp = datetime.datetime.now().strftime("%Y-%m-%d_%H-%M-%S")
    export_filename = f"chat_history_{timestamp}.txt"

    with open(export_filename, "w", encoding="utf-8") as file:
        for role, message in glb_history_dict[uid]:
            file.write(f"{role}: {message}\n")

    return gr.update(value=export_filename, visible=True)


def get_dial_chat(uid) -> List[List]:
    """Load the chat info from the queue, and put it into the history

    Returns:
        `List[List]`: The parsed history, list of tuple, [(role, msg), ...]

    """
    uid = check_uuid(uid)
    global glb_history_dict
    line = get_chat_msg(uid=uid)
    if line is not None:
        glb_history_dict[uid] += [line]

    dial_msg = []
    for line in glb_history_dict[uid]:
        _, msg = line
        if isinstance(msg, dict):
            if "【系统】" not in msg.get("text", ""):
                dial_msg.append(line)
        else:
            # User chat, format: (msg, None)
            dial_msg.append(line)

    return dial_msg[-MAX_NUM_DISPLAY_MSG:]


def get_sys_chat(uid) -> List[List]:
    uid = check_uuid(uid)
    global glb_history_dict

    sys_msg = []
    for line in glb_history_dict[uid]:
        _, msg = line
        if isinstance(msg, dict):
            if "【系统】" in msg.get("text", ""):
                sys_msg.append(line)

    return sys_msg[-MAX_NUM_DISPLAY_MSG:]


def fn_choice(data: gr.EventData, uid):
    uid = check_uuid(uid)
    send_player_input(data._data["value"], uid=uid)


if __name__ == "__main__":


    def init_game():
        if not is_init.is_set():
            TONGYI_CONFIG = {
                "type": "tongyi",
                "name": "tongyi_model",
                "model_name": "qwen-max-1201",
                "api_key": os.environ.get("TONGYI_API_KEY"),
            }
            agentscope.init(model_configs=[TONGYI_CONFIG], logger_level="INFO")
            is_init.set()

    def check_for_new_session(uid):
        uid = check_uuid(uid)
        if uid not in glb_signed_user:
            glb_signed_user.append(uid)
            print("==========Signed User==========")
            print(f"Total number of users: {len(glb_signed_user)}")
            game_thread = threading.Thread(target=start_game, args=(uid,))
            game_thread.start()

    def start_game(uid):
        is_init.wait()
        uid = check_uuid(uid)
        with open("./config/game_config.yaml", "r", encoding="utf-8") as file:
            GAME_CONFIG = yaml.safe_load(file)

        args = CheckpointArgs()
        args.game_config = GAME_CONFIG
        args.uid = uid
        from main import main

        while True:
            try:
                main(args)
            except ResetException:
                print("重置成功")

    with gr.Blocks(css="assets/app.css") as demo:
        uuid = gr.Textbox(label='modelscope_uuid', visible=False)

        welcome = {
            'name': '饮食男女',
            'description': '这是一款模拟餐馆经营的文字冒险游戏, 快来开始吧😊',
        }
        tabs = gr.Tabs(visible=True)
        with tabs:
            welcome_tab = gr.Tab('游戏界面', id=0)
            config_tab = gr.Tab('游戏配置', id=1)
            with welcome_tab:
                user_chat_bot_cover = gr.HTML(format_cover_html(welcome))
                with gr.Row():
                    with gr.Column():
                        new_button = gr.Button(value='🚀新的探险', )
                    with gr.Column():
                        resume_button = gr.Button(value='🔥续写情缘', )

<<<<<<< HEAD
        chatbot = mgr.Chatbot(
            label='Dialog',
            show_label=False,
            height=600,
            visible=False,
        )
=======
        user_chat_bot_cover = gr.HTML(format_cover_html(welcome))
        with gr.Row():
            chatbot = mgr.Chatbot(
                label="Dialog",
                show_label=False,
                height=500,
                visible=False,
                bubble_full_width=False,
            )

            chatsys = mgr.Chatbot(
                label="系统栏",
                show_label=True,
                height=500,
                visible=False,
                bubble_full_width=False,
                layout="panel",
            )
>>>>>>> aad6dd16

        with config_tab:
            with gr.Row():
                role_selector = gr.Dropdown(label='选择角色查看或者编辑')
                create_role_button = gr.Button('🆕创建角色')
                del_role_button = gr.Button('🧹删除角色')
                save_role_button = gr.Button('🛄保存角色')
                restore_role_button = gr.Button('🔄恢复默认')
            with gr.Row():
                avatar_file = gr.Image(
                    label='头像',
                    sources=['upload'],
                    interactive=True,
                    type='filepath',
                    scale=1,
                    width=182,
                    height=182,
                )
                with gr.Column(scale=4):
                    role_name = gr.Textbox(label='角色名称',
                                           placeholder='请输入角色名称',
                                           interactive=True)
                    with gr.Row():
                        use_memory = gr.Checkbox(label='记忆功能',
                                                 info='是否开启角色记忆功能')
                        model_name = gr.Textbox(label='模型设置')
            with gr.Accordion(label='角色特征', open=True):
                food_preference = gr.Textbox(label='食物偏好',
                                             placeholder='请输入喜欢的食物')
                background = gr.Textbox(label='背景介绍', placeholder='请输入角色背景')
                hidden_plot = gr.Dataframe(label='隐藏剧情设置',
                                           show_label=True,
                                           datatype=['str', 'str'],
                                           headers=['id', '剧情描述'],
                                           type='array',
                                           wrap=True,
                                           col_count=(2, 'fixed'),
                                           interactive=True)
                plugin_background = gr.Dataframe(label='角色插件隐藏背景设置',
                                                 show_label=True,
                                                 datatype=['str'],
                                                 headers=['角色背景'],
                                                 type='array',
                                                 wrap=True,
                                                 col_count=(1, 'fixed'),
                                                 interactive=True)

        with gr.Row():
            with gr.Column():
                user_chat_input = gr.Textbox(
                    label="user_chat_input",
                    placeholder="想说点什么",
                    show_label=False,
                    interactive=True,
                    visible=False,
                )

        with gr.Column():
            send_button = gr.Button(
                value="📣发送",
                visible=False,
            )

        export = gr.Accordion("导出选项", open=False, visible=False)
        with export:
            with gr.Column():
                export_button = gr.Button("导出完整游戏记录")
                export_output = gr.File(
                    label="下载完整游戏记录",
                    visible=False,
                )

        def send_message(msg, uid):
            uid = check_uuid(uid)
            send_player_input(msg, uid=uid)
            send_player_msg(msg, "你", uid=uid)
            return ""

        return_welcome_button = gr.Button(
            value="↩️返回首页",
            visible=False,
        )

        def send_reset_message(uid):
            uid = check_uuid(uid)
            global glb_history_dict
            glb_history_dict[uid] = init_uid_list()
            send_player_input("**Reset**", uid=uid)
            return ""

        def game_ui():
            visible = True
            invisible = False
            return {
                tabs: gr.Tabs(visible=invisible),
                chatbot: mgr.Chatbot(visible=visible),
                chatsys: mgr.Chatbot(visible=visible),
                user_chat_input: gr.Text(visible=visible),
                send_button: gr.Button(visible=visible),
                new_button: gr.Button(visible=invisible),
                resume_button: gr.Button(visible=invisible),
                return_welcome_button: gr.Button(visible=visible),
                export: gr.Accordion(visible=visible),
                user_chat_bot_cover: gr.HTML(visible=invisible),
            }

        def welcome_ui():
            visible = True
            invisible = False
            return {
                tabs: gr.Tabs(visible=visible),
                chatbot: mgr.Chatbot(visible=invisible),
                chatsys: mgr.Chatbot(visible=invisible),
                user_chat_input: gr.Text(visible=invisible),
                send_button: gr.Button(visible=invisible),
                new_button: gr.Button(visible=visible),
                resume_button: gr.Button(visible=visible),
                return_welcome_button: gr.Button(visible=invisible),
                export: gr.Accordion(visible=invisible),
                user_chat_bot_cover: gr.HTML(visible=visible),
            }

        def configure_role(name, uid):
            uid = check_uuid(uid)
            roles = load_user_cfg(uid)
            role = None
            for r in roles:
                if r['name'] == name:
                    role = r

            character_setting = role['character_setting']

            hidden_plots = [
                [k, v] for k, v in character_setting['hidden_plot'].items()
            ]
            plugin_backgrounds = [
                [str] for str in character_setting['plugin_background']
            ]
            if role:
                # no role in config
                return {
                    avatar_file: gr.Image(value=role['avatar'],
                                          interactive=True),
                    role_name: role['name'],
                    use_memory: gr.Checkbox(value=role['use_memory']),
                    model_name: role['model'],
                    food_preference: character_setting['food_preference'],
                    background: character_setting['background'],
                    hidden_plot: hidden_plots,
                    plugin_background: plugin_backgrounds,
                }
            else:
                return {
                    avatar_file: gr.Image(value=None, interactive=True),
                    role_name: '',
                    use_memory: gr.Checkbox(label='是否开启记忆功能'),
                    model_name: '',
                    food_preference: '',
                    background: '',
                    hidden_plot: None,
                    plugin_background: None
                }

        role_config_options = [
            avatar_file, role_name, use_memory, model_name, food_preference,
            background, hidden_plot, plugin_background
        ]
        role_selector.change(configure_role,
                             inputs=[role_selector, uuid],
                             outputs=role_config_options)

        def on_config_tab_select(uid):
            uid = check_uuid(uid)
            roles = load_user_cfg(uid)
            role_names = [role['name'] for role in roles]
            if len(role_names) < 1:
                gr.Warning('配置中没有发现角色，可以点击恢复默认')
                return gr.Dropdown()
            return gr.Dropdown(value=role_names[0], choices=role_names)

        def create_role():
            return {
                avatar_file:
                gr.Image(value=None),
                role_name:
                gr.Text(value=None), #, interactive=True),
                use_memory:
                gr.Checkbox(value=None, label='是否开启记忆功能'), #, interactive=True),
                model_name:
                gr.Text(value='tongyi_model'),
                food_preference:
                gr.Text(value=None, ), #interactive=True),
                background:
                gr.Textbox(value=None),# , interactive=True),
                hidden_plot:
                gr.DataFrame(value=[['', '']]),# , interactive=True),
                plugin_background:
                gr.DataFrame(value=[['']]), #, interactive=True)
            }

        def delete_role(role_name, uid):
            uid = check_uuid(uid)
            roles = load_user_cfg(uid)
            del_role = None

            for role in roles:
                if role['name'] == role_name:
                    del_role = role
            if del_role in roles and len(roles) >= 2:
                roles.pop(roles.index(del_role))
            else:
                gr.Warning('至少需要一名角色。')
            save_user_cfg(roles, uid)
            role_names = [role['name'] for role in roles]
            return gr.Dropdown(value=role_names[0], choices=role_names)

        def save_role(avatar_file, role_name, use_memory, model_name,
                      food_preference, background, hidden_plot,
                      plugin_background, uid):
            uid = check_uuid(uid)
            roles = load_user_cfg(uid)
            if role_name == '':
                gr.Warning('必须给一个新角色起一个名字')
                role_names = [role['name'] for role in roles]
                return gr.Dropdown(value=role_names[0], choices=role_names)

            new_role = dict()

            for role in roles:
                if role['name'] == role_name:
                    new_role = role
                    break
            if new_role in roles:
                roles.pop(roles.index(new_role))
            new_role = dict()
            new_role['avatar'] = avatar_file
            new_role['name'] = role_name
            new_role['use_memory'] = use_memory
            new_role['model'] = model_name
            character_setting = new_role.get('character_setting', dict())
            character_setting['food_preference'] = food_preference
            character_setting['background'] = background
            character_setting['hidden_plot'] = {
                it[0]: it[1]
                for it in hidden_plot
            }
            character_setting['plugin_background'] = [
                it[0] for it in plugin_background
            ]
            new_role['character_setting'] = character_setting
            roles.append(new_role)
            save_user_cfg(roles, uid)
            role_names = [role['name'] for role in roles]
            return gr.Dropdown(value=role_name, choices=role_names)

        def restore_default_cfg(uid):
            uid = check_uuid(uid)
            roles = load_default_cfg(uid)
            role_names = [role['name'] for role in roles]
            return gr.Dropdown(value=role_names[0], choices=role_names)

        restore_role_button.click(restore_default_cfg,
                                  inputs=[uuid],
                                  outputs=role_selector)
        del_role_button.click(delete_role,
                              inputs=[role_name, uuid],
                              outputs=[role_selector
                                       ])  #+ role_config_options )
        save_role_button.click(save_role,
                               inputs=role_config_options + [uuid],
                               outputs=role_selector)
        create_role_button.click(create_role, outputs=role_config_options)
        config_tab.select(on_config_tab_select,
                          inputs=[uuid],
                          outputs=role_selector)

        outputs = [
            tabs,
            chatbot,
            chatsys,
            user_chat_input,
            send_button,
            new_button,
            resume_button,
            return_welcome_button,
            export,
            user_chat_bot_cover,
        ]

        # submit message
        send_button.click(
            send_message,
            [user_chat_input, uuid],
            user_chat_input,
        )
        user_chat_input.submit(
            send_message,
            [user_chat_input, uuid],
            user_chat_input,
        )

        chatbot.custom(fn=fn_choice, inputs=[uuid])
        chatsys.custom(fn=fn_choice, inputs=[uuid])

        # change ui
        new_button.click(game_ui, outputs=outputs)
        resume_button.click(game_ui, outputs=outputs)
        return_welcome_button.click(welcome_ui, outputs=outputs)

        # start game
        new_button.click(send_reset_message, inputs=[uuid])
        resume_button.click(check_for_new_session, inputs=[uuid])

        # export
        export_button.click(export_chat_history, [uuid], export_output)

        # demo.load(update_role_selector, outputs=[role_selector])
        # update chat history
        demo.load(init_game)
        demo.load(check_for_new_session, inputs=[uuid], every=0.1)

        demo.load(get_dial_chat,
                  inputs=[uuid],
                  outputs=chatbot,
                  every=0.5)
        demo.load(get_sys_chat,
                  inputs=[uuid],
                  outputs=chatsys,
                  every=0.5,)

    demo.queue()
    demo.launch()<|MERGE_RESOLUTION|>--- conflicted
+++ resolved
@@ -191,15 +191,6 @@
                     with gr.Column():
                         resume_button = gr.Button(value='🔥续写情缘', )
 
-<<<<<<< HEAD
-        chatbot = mgr.Chatbot(
-            label='Dialog',
-            show_label=False,
-            height=600,
-            visible=False,
-        )
-=======
-        user_chat_bot_cover = gr.HTML(format_cover_html(welcome))
         with gr.Row():
             chatbot = mgr.Chatbot(
                 label="Dialog",
@@ -217,7 +208,6 @@
                 bubble_full_width=False,
                 layout="panel",
             )
->>>>>>> aad6dd16
 
         with config_tab:
             with gr.Row():
