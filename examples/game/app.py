--- conflicted
+++ resolved
@@ -20,14 +20,10 @@
     SYS_MSG_PREFIX,
     SYS_TIMEOUT,
     ResetException,
-<<<<<<< HEAD
-    get_clue,
-    check_uuid
-=======
     InactiveException,
     get_clue_msg,
-    get_story_msg
->>>>>>> 631125d5
+    get_story_msg,
+    check_uuid
 )
 from create_config_tab import create_config_tab
 from generate_image import generate_user_logo_file
@@ -45,31 +41,10 @@
     return []
 
 
-<<<<<<< HEAD
-=======
 def init_uid_dict():
     return {}
 
 
-def check_uuid(uid):
-    if not uid or uid == '':
-        if os.getenv('MODELSCOPE_ENVIRONMENT') == 'studio':
-            raise gr.Error('请登陆后使用! (Please login first)')
-        else:
-            uid = 'local_user'
-    return uid
-
-
-def get_role_by_name(name, uid):
-    uid = check_uuid(uid)
-    roles = load_default_cfg(uid)
-    for role in roles:
-        if role['name'] == name:
-            return role
-    return None 
-
-
->>>>>>> 631125d5
 glb_history_dict = defaultdict(init_uid_list)
 glb_clue_dict = defaultdict(init_uid_dict)
 glb_story_dict = defaultdict(init_uid_dict)
@@ -489,172 +464,6 @@
                 user_chat_bot_cover: gr.HTML(visible=visible),
             }
 
-<<<<<<< HEAD
-=======
-        def configure_role(name, uid):
-            uid = check_uuid(uid)
-            roles = load_user_cfg(uid)
-            role = None
-            for r in roles:
-                if r['name'] == name:
-                    role = r
-
-            character_setting = role['character_setting']
-
-            hidden_plots = [
-                [k, v] for k, v in character_setting['hidden_plot'].items()
-            ]
-            plugin_backgrounds = [
-                [str] for str in character_setting['plugin_background']
-            ]
-            if role:
-                return {
-                    avatar_file: gr.Image(value=role['avatar'],
-                                          interactive=True),
-                    role_name: role['name'],
-                    avatar_desc: role.get('avatar_desc', ''),
-                    use_memory: gr.Checkbox(value=role['use_memory']),
-                    model_name: role['model'],
-                    food_preference: character_setting['food_preference'],
-                    background: character_setting['background'],
-                    hidden_plot: hidden_plots,
-                    plugin_background: plugin_backgrounds,
-                }
-            else:
-                return {
-                    avatar_file: gr.Image(value=None, interactive=True),
-                    role_name: '',
-                    avatar_desc: '',
-                    use_memory: gr.Checkbox(label='是否开启记忆功能'),
-                    model_name: '',
-                    food_preference: '',
-                    background: '',
-                    hidden_plot: None,
-                    plugin_background: None
-                }
-
-        role_config_options = [
-            avatar_file, role_name, avatar_desc, use_memory, model_name, food_preference,
-            background, hidden_plot, plugin_background
-        ]
-        role_selector.change(configure_role,
-                             inputs=[role_selector, uuid],
-                             outputs=role_config_options)
-
-        def on_config_tab_select(uid):
-            uid = check_uuid(uid)
-            roles = load_user_cfg(uid)
-            role_names = [role['name'] for role in roles]
-            if len(role_names) < 1:
-                gr.Warning('配置中没有发现角色，可以点击恢复默认')
-                return gr.Dropdown()
-            return gr.Dropdown(value=role_names[0], choices=role_names)
-
-        def create_role():
-            return {
-                avatar_file:
-                gr.Image(value=None),
-                role_name: '',
-                avatar_desc: '',
-                avatar_desc: '',
-                use_memory: gr.Checkbox(label='是否开启记忆功能'),
-                model_name: '',
-                food_preference: '',
-                background: '',
-                hidden_plot: None,
-                plugin_background: None
-            }
-
-        def delete_role(role_name, uid):
-            uid = check_uuid(uid)
-            roles = load_user_cfg(uid)
-            del_role = None
-
-            for role in roles:
-                if role['name'] == role_name:
-                    del_role = role
-                    break
-
-            if del_role in roles and len(roles) >= 2:
-                roles.pop(roles.index(del_role))
-            else:
-                gr.Warning('最少需要保留一名角色。')
-            save_user_cfg(roles, uid)
-            role_names = [role['name'] for role in roles]
-            return gr.Dropdown(value=role_names[0], choices=role_names)
-
-        def save_role(avatar_file, role_name, avatar_desc, use_memory, model_name,
-                      food_preference, background, hidden_plot,
-                      plugin_background, uid):
-            uid = check_uuid(uid)
-            roles = load_user_cfg(uid)
-            if role_name == '':
-                gr.Warning('必须给一个新角色起一个名字')
-                role_names = [role['name'] for role in roles]
-                return gr.Dropdown(value=role_names[0], choices=role_names)
-
-            new_role = dict()
-
-            for role in roles:
-                if role['name'] == role_name:
-                    new_role = role
-                    break
-            if new_role in roles:
-                roles.pop(roles.index(new_role))
-            new_role = dict()
-            new_role['avatar'] = avatar_file
-            new_role['avatar_desc'] = avatar_desc
-            new_role['name'] = role_name
-            new_role['use_memory'] = use_memory
-            new_role['model'] = model_name
-            character_setting = new_role.get('character_setting', dict())
-            character_setting['food_preference'] = food_preference
-            character_setting['background'] = background
-            character_setting['hidden_plot'] = {
-                it[0]: it[1]
-                for it in hidden_plot
-            }
-            character_setting['plugin_background'] = [
-                it[0] for it in plugin_background
-            ]
-            new_role['character_setting'] = character_setting
-            roles.append(new_role)
-            save_user_cfg(roles, uid)
-            role_names = [role['name'] for role in roles]
-            return gr.Dropdown(value=role_name, choices=role_names)
-
-        def restore_default_cfg(uid):
-            uid = check_uuid(uid)
-            roles = load_default_cfg(uid)
-            role_names = [role['name'] for role in roles]
-            return gr.Dropdown(value=role_names[0], choices=role_names)
-        
-        def generate_avatar_file(desc, r_name, uid):
-            uid = check_uuid(uid)
-            if desc == '':
-                role = get_role_by_name(r_name, uid)
-                if role:
-                    desc = role['character_setting']['background']
-            gen_avatar_file = generate_user_logo_file(desc, r_name, uid)
-            return gr.Image(value=gen_avatar_file)
-
-        gen_avatar_button.click(generate_avatar_file, inputs=[avatar_desc, role_name, uuid], outputs=avatar_file)
-
-        restore_role_button.click(restore_default_cfg,
-                                  inputs=[uuid],
-                                  outputs=role_selector)
-        del_role_button.click(delete_role,
-                              inputs=[role_name, uuid],
-                              outputs=[role_selector
-                                       ])  #+ role_config_options )
-        save_role_button.click(save_role,
-                               inputs=role_config_options + [uuid],
-                               outputs=role_selector)
-        create_role_button.click(create_role, outputs=role_config_options)
-        config_tab.select(on_config_tab_select,
-                          inputs=[uuid],
-                          outputs=role_selector)
->>>>>>> 631125d5
 
         outputs = [
             tabs,
@@ -700,13 +509,8 @@
 
         # update chat history
         demo.load(init_game)
-<<<<<<< HEAD
-        demo.load(get_dial_chat,
-=======
-        demo.load(check_for_new_session, inputs=[uuid], every=0.1)
 
         demo.load(get_chat,
->>>>>>> 631125d5
                   inputs=[uuid],
                   outputs=[chatbot, chatsys],
                   every=0.5)
