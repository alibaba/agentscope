--- conflicted
+++ resolved
@@ -235,10 +235,7 @@
 
 def generate_id_from_seed(seed: str, length: int = 8) -> str:
     """Generate random id from seed str.
-<<<<<<< HEAD
-=======
-
->>>>>>> 2f94c01b
+
     Args:
         seed (`str`): seed string.
         length (`int`): generated id length.
@@ -255,7 +252,6 @@
     return "".join(id_chars)
 
 
-<<<<<<< HEAD
 def is_web_accessible(url: str) -> bool:
     """Whether the url is accessible from the Web.
 
@@ -271,8 +267,6 @@
     return parsed_url.scheme in ["http", "https", "ftp", "oss"]
 
 
-=======
->>>>>>> 2f94c01b
 def _is_json_serializable(obj: Any) -> bool:
     """Check if the given object is json serializable."""
     try:
