--- conflicted
+++ resolved
@@ -209,7 +209,6 @@
         """Get the URL of the run detail page."""
         return f"{self.studio_url}/?run_id={self.runtime_id}"
 
-<<<<<<< HEAD
     def alloc_server(self) -> dict:
         """Allocate a list of servers.
 
@@ -229,7 +228,7 @@
             logger.error(f"Fail to allocate servers: {response.text}")
             return {}
         return response.json()
-=======
+
     def flush(self) -> None:
         """Flush the client."""
         self.studio_url = None
@@ -250,7 +249,6 @@
 
         self.active = data["active"]
         self.studio_url = data["studio_url"]
->>>>>>> 4a4a22cc
 
 
 _studio_client = StudioClient()