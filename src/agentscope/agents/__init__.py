# -*- coding: utf-8 -*-
""" Import all agent related modules in the package. """
from .agent import AgentBase
from .operator import Operator
from .dialog_agent import DialogAgent
from .dict_dialog_agent import DictDialogAgent
from .user_agent import UserAgent
from .text_to_image_agent import TextToImageAgent
from .rpc_agent import RpcAgentServerLauncher
<<<<<<< HEAD
from .rag_agents import RAGAgentBase, LlamaIndexAgent
=======
from .react_agent import ReActAgent
>>>>>>> 19929de5


__all__ = [
    "AgentBase",
    "Operator",
    "DialogAgent",
    "DictDialogAgent",
    "TextToImageAgent",
    "UserAgent",
    "RpcAgentServerLauncher",
<<<<<<< HEAD
    "RAGAgentBase",
    "LlamaIndexAgent",
=======
    "ReActAgent",
>>>>>>> 19929de5
]<|MERGE_RESOLUTION|>--- conflicted
+++ resolved
@@ -7,11 +7,8 @@
 from .user_agent import UserAgent
 from .text_to_image_agent import TextToImageAgent
 from .rpc_agent import RpcAgentServerLauncher
-<<<<<<< HEAD
+from .react_agent import ReActAgent
 from .rag_agents import RAGAgentBase, LlamaIndexAgent
-=======
-from .react_agent import ReActAgent
->>>>>>> 19929de5
 
 
 __all__ = [
@@ -22,10 +19,7 @@
     "TextToImageAgent",
     "UserAgent",
     "RpcAgentServerLauncher",
-<<<<<<< HEAD
+    "ReActAgent",
     "RAGAgentBase",
     "LlamaIndexAgent",
-=======
-    "ReActAgent",
->>>>>>> 19929de5
 ]