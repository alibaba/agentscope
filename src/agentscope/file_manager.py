# -*- coding: utf-8 -*-
"""Manage the file system for saving files, code and logs."""
import json
import os
from typing import Any, Union, Optional, List, Literal
from pathlib import Path
import numpy as np


from agentscope._runtime import _runtime
from agentscope.utils.tools import _download_file, _get_timestamp, _hash_string
from agentscope.utils.tools import _generate_random_code
from agentscope.constants import (
    _DEFAULT_DIR,
    _DEFAULT_SUBDIR_CODE,
    _DEFAULT_SUBDIR_FILE,
    _DEFAULT_SUBDIR_INVOKE,
    _DEFAULT_SQLITE_DB_PATH,
    _DEFAULT_IMAGE_NAME,
    _DEFAULT_CFG_NAME,
)


def _get_text_embedding_record_hash(
    text: str,
    embedding_model: Optional[Union[str, dict]],
    hash_method: Literal["sha256", "md5", "sha1"] = "sha256",
) -> str:
    """Get the hash of the text embedding record."""
    original_data_hash = _hash_string(text, hash_method)

    if isinstance(embedding_model, dict):
        # Format the dict to avoid duplicate keys
        embedding_model = json.dumps(embedding_model, sort_keys=True)
    embedding_model_hash = _hash_string(embedding_model, hash_method)

    # Calculate the embedding id by hashing the hash codes of the
    # original data and the embedding model
    record_hash = _hash_string(
        original_data_hash + embedding_model_hash,
        hash_method,
    )

    return record_hash


class _FileManager:
    """A singleton class for managing the file system for saving files,
    code and logs."""

    _instance = None

<<<<<<< HEAD
    cache_dir: str = str(Path.home() / ".cache" / "agentscope")

    hash_method: Literal["sha256", "md5", "sha1"] = "sha256"

    dir: str = _DEFAULT_DIR
=======
    dir: str = os.path.abspath(_DEFAULT_DIR)
>>>>>>> 479f7e79
    """The directory for saving files, code and logs."""

    save_api_invoke: bool = False
    """Whether to save api invocation locally."""

    def __new__(cls, *args: Any, **kwargs: Any) -> Any:
        """Create a singleton instance."""
        if not cls._instance:
            cls._instance = super(_FileManager, cls).__new__(
                cls,
                *args,
                **kwargs,
            )
        return cls._instance

    def _get_and_create_subdir(self, subdir: str) -> str:
        """Get the path of the subdir and create the subdir if it does not
        exist."""
        path = os.path.join(self.dir, _runtime.runtime_id, subdir)
        os.makedirs(path, exist_ok=True)
        return path

    def _get_file_path(self, file_name: str) -> str:
        """Get the path of the file."""
        return os.path.join(self.dir, _runtime.runtime_id, file_name)

    @property
    def dir_cache(self) -> str:
        """The directory for saving cache files."""
        return self.cache_dir

    @property
    def dir_cache_embedding(self) -> str:
        """Obtain the embedding cache directory."""
        dir_cache_embedding = os.path.join(self.cache_dir, "embedding")
        if not os.path.exists(dir_cache_embedding):
            os.makedirs(dir_cache_embedding)
        return dir_cache_embedding

    @property
    def dir_root(self) -> str:
        """The root directory to save code, information and logs."""
        return os.path.join(self.dir, _runtime.runtime_id)

    @property
    def dir_log(self) -> str:
        """The directory for saving logs."""
        return os.path.join(self.dir, _runtime.runtime_id)

    @property
    def dir_file(self) -> str:
        """The directory for saving files, including images, audios and
        videos."""
        return self._get_and_create_subdir(_DEFAULT_SUBDIR_FILE)

    @property
    def dir_code(self) -> str:
        """The directory for saving codes."""
        return self._get_and_create_subdir(_DEFAULT_SUBDIR_CODE)

    @property
    def dir_invoke(self) -> str:
        """The directory for saving api invocations."""
        return self._get_and_create_subdir(_DEFAULT_SUBDIR_INVOKE)

    @property
    def path_db(self) -> str:
        """The path to the sqlite db file."""
        return self._get_file_path(_DEFAULT_SQLITE_DB_PATH)

    def init(self, save_dir: str, save_api_invoke: bool = False) -> None:
        """Set the directory for saving files."""
        self.dir = os.path.abspath(save_dir)
        runtime_dir = os.path.join(save_dir, _runtime.runtime_id)
        os.makedirs(runtime_dir, exist_ok=True)

        self.save_api_invoke = save_api_invoke

        # Save the project and name to the runtime directory
        self._save_config()

    def _save_config(self) -> None:
        """Save the configuration of the runtime in its root directory."""
        cfg = {
            "project": _runtime.project,
            "name": _runtime.name,
            "run_id": _runtime.runtime_id,
            "timestamp": _runtime.timestamp,
            "pid": os.getpid(),
        }
        with open(
            os.path.join(self.dir_root, _DEFAULT_CFG_NAME),
            "w",
            encoding="utf-8",
        ) as file:
            json.dump(cfg, file, indent=4)

    def save_api_invocation(
        self,
        prefix: str,
        record: dict,
    ) -> Union[None, str]:
        """Save api invocation locally."""
        if self.save_api_invoke:
            filename = f"{prefix}_{_generate_random_code()}.json"
            path_save = os.path.join(str(self.dir_invoke), filename)
            with open(path_save, "w", encoding="utf-8") as file:
                json.dump(record, file, indent=4)

            return filename
        else:
            return None

    def save_image(
        self,
        image: Union[str, np.ndarray],
        filename: Optional[str] = None,
    ) -> str:
        """Save image file locally, and return the local image path.

        Args:
            image (`Union[str, np.ndarray]`):
                The image url, or the image array.
            filename (`Optional[str]`):
                The filename of the image. If not specified, a random filename
                will be used.
        """

        if filename is None:
            filename = _DEFAULT_IMAGE_NAME.format(
                _get_timestamp(
                    "%Y%m%d-%H%M%S",
                ),
                _generate_random_code(),
            )

        path_file = os.path.join(self.dir_file, filename)

        if isinstance(image, str):
            # download the image from url
            _download_file(image, path_file)
        else:
            from PIL import Image

            # save image via PIL
            Image.fromarray(image).save(path_file)

        return path_file

    def cache_text_embedding(
        self,
        text: str,
        embedding: List[float],
        embedding_model: Union[str, dict],
    ) -> None:
        """Cache the text embedding locally."""
        record_hash = _get_text_embedding_record_hash(
            text,
            embedding_model,
            self.hash_method,
        )

        # Save the embedding to the cache directory
        np.save(
            os.path.join(
                self.dir_cache_embedding,
                f"{record_hash}.npy",
            ),
            embedding,
        )

    def fetch_cached_text_embedding(
        self,
        text: str,
        embedding_model: Union[str, dict],
    ) -> Union[None, List[float]]:
        """Fetch the text embedding from the cache."""
        record_hash = _get_text_embedding_record_hash(
            text,
            embedding_model,
            self.hash_method,
        )

        try:
            return np.load(
                os.path.join(
                    self.dir_cache_embedding,
                    f"{record_hash}.npy",
                ),
            )
        except FileNotFoundError:
            return None

    @staticmethod
    def _flush() -> None:
        """
        Only for unittest usage. Don't use this function in your code.
        Flush the file_manager singleton.
        """
        global file_manager
        file_manager = _FileManager()


file_manager = _FileManager()<|MERGE_RESOLUTION|>--- conflicted
+++ resolved
@@ -5,7 +5,6 @@
 from typing import Any, Union, Optional, List, Literal
 from pathlib import Path
 import numpy as np
-
 
 from agentscope._runtime import _runtime
 from agentscope.utils.tools import _download_file, _get_timestamp, _hash_string
@@ -50,15 +49,11 @@
 
     _instance = None
 
-<<<<<<< HEAD
     cache_dir: str = str(Path.home() / ".cache" / "agentscope")
 
     hash_method: Literal["sha256", "md5", "sha1"] = "sha256"
 
-    dir: str = _DEFAULT_DIR
-=======
     dir: str = os.path.abspath(_DEFAULT_DIR)
->>>>>>> 479f7e79
     """The directory for saving files, code and logs."""
 
     save_api_invoke: bool = False
