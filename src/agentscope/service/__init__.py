# -*- coding: utf-8 -*-
""" Import all service-related modules in the package."""
from loguru import logger

from .execute_code.exec_python import execute_python_code
from .execute_code.exec_shell import execute_shell_command
from .file.common import (
    create_file,
    delete_file,
    move_file,
    create_directory,
    delete_directory,
    move_directory,
    list_directory_content,
    get_current_directory,
)
from .file.text import read_text_file, write_text_file
from .file.json import read_json_file, write_json_file
from .sql_query.mysql import query_mysql
from .sql_query.sqlite import query_sqlite
from .sql_query.mongodb import query_mongodb
from .web.search import bing_search, google_search
from .web.arxiv import arxiv_search
from .web.dblp import (
    dblp_search_publications,
    dblp_search_authors,
    dblp_search_venues,
)
from .service_response import ServiceResponse
from .service_toolkit import ServiceToolkit
from .service_toolkit import ServiceFactory
from .retrieval.similarity import cos_sim
from .text_processing.summarization import summarization
from .retrieval.retrieval_from_list import retrieve_from_list
from .service_status import ServiceExecStatus
from .web.web_digest import digest_webpage, load_web, parse_html_to_text
from .web.download import download_from_url


def get_help() -> None:
    """Get help message."""
    help_msg = f"The following service are available:\n{__all__}"
    logger.info(help_msg)


__all__ = [
    "ServiceResponse",
    "ServiceExecStatus",
    "ServiceToolkit",
    "get_help",
    "execute_python_code",
    "execute_shell_command",
    "create_file",
    "delete_file",
    "move_file",
    "create_directory",
    "delete_directory",
    "move_directory",
    "list_directory_content",
    "get_current_directory",
    "read_text_file",
    "write_text_file",
    "read_json_file",
    "write_json_file",
    "bing_search",
    "google_search",
    "arxiv_search",
    "query_mysql",
    "query_sqlite",
    "query_mongodb",
    "cos_sim",
    "summarization",
    "retrieve_from_list",
    "digest_webpage",
    "load_web",
    "parse_html_to_text",
    "download_from_url",
<<<<<<< HEAD
    "dblp_search_publications",
    "dblp_search_authors",
    "dblp_search_venues",
=======
>>>>>>> 1fefec21
    # to be deprecated
    "ServiceFactory",
]<|MERGE_RESOLUTION|>--- conflicted
+++ resolved
@@ -75,12 +75,10 @@
     "load_web",
     "parse_html_to_text",
     "download_from_url",
-<<<<<<< HEAD
+
     "dblp_search_publications",
     "dblp_search_authors",
     "dblp_search_venues",
-=======
->>>>>>> 1fefec21
     # to be deprecated
     "ServiceFactory",
 ]