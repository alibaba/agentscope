--- conflicted
+++ resolved
@@ -70,25 +70,9 @@
 In the current AgentScope, the supported `model_type` types, the corresponding
 `ModelWrapper` classes, and the supported APIs are as follows:
 
-<<<<<<< HEAD
-| API                    | Task            | Model Wrapper                                                                                                                   | `model_type`                  |
-|------------------------|-----------------|---------------------------------------------------------------------------------------------------------------------------------|-------------------------------|
-| OpenAI API             | Chat            | [`OpenAIChatWrapper`](https://github.com/modelscope/agentscope/blob/main/src/agentscope/models/openai_model.py)                 | `"openai_chat"`                    |
-|                        | Embedding       | [`OpenAIEmbeddingWrapper`](https://github.com/modelscope/agentscope/blob/main/src/agentscope/models/openai_model.py)            | `"openai_embedding"`          |
-|                        | DALL·E          | [`OpenAIDALLEWrapper`](https://github.com/modelscope/agentscope/blob/main/src/agentscope/models/openai_model.py)                | `"openai_dall_e"`             |
-| DashScope API          | Chat            | [`DashScopeChatWrapper`](https://github.com/modelscope/agentscope/blob/main/src/agentscope/models/dashscope_model.py)           | `"dashscope_chat"`            |
-|                        | Image Synthesis | [`DashScopeImageSynthesisWrapper`](https://github.com/modelscope/agentscope/blob/main/src/agentscope/models/dashscope_model.py) | `"dashscope_image_synthesis"` |
-|                        | Text Embedding  | [`DashScopeTextEmbeddingWrapper`](https://github.com/modelscope/agentscope/blob/main/src/agentscope/models/dashscope_model.py)  | `"dashscope_text_embedding"`  |
-| Gemini API             | Chat            | [`GeminiChatWrapper`](https://github.com/modelscope/agentscope/blob/main/src/agentscope/models/gemini_model.py)                 | `"gemini_chat"`               |
-|                        | Embedding       | [`GeminiEmbeddingWrapper`](https://github.com/modelscope/agentscope/blob/main/src/agentscope/models/gemini_model.py)            | `"gemini_embedding"`          |
-| ollama                 | Chat            | [`OllamaChatWrapper`](https://github.com/modelscope/agentscope/blob/main/src/agentscope/models/ollama_model.py)                 | `"ollama_chat"`               |
-|                        | Embedding       | [`OllamaEmbeddingWrapper`](https://github.com/modelscope/agentscope/blob/main/src/agentscope/models/ollama_model.py)                   | `"ollama_embedding"`          |
-|                        | Generation      | [`OllamaGenerationWrapper`](https://github.com/modelscope/agentscope/blob/main/src/agentscope/models/ollama_model.py)           | `"ollama_generate"`           |
-| Post Request based API | -               | [`PostAPIModelWrapper`](https://github.com/modelscope/agentscope/blob/main/src/agentscope/models/post_model.py)                 | `"post_api"`                  |
-=======
 | API                    | Task            | Model Wrapper                                                                                                                   | `model_type`                  | Some Supported Models                            |
 |------------------------|-----------------|---------------------------------------------------------------------------------------------------------------------------------|-------------------------------|--------------------------------------------------|
-| OpenAI API             | Chat            | [`OpenAIChatWrapper`](https://github.com/modelscope/agentscope/blob/main/src/agentscope/models/openai_model.py)                 | `"openai"`                    | gpt-4, gpt-3.5-turbo, ...                        |
+| OpenAI API             | Chat            | [`OpenAIChatWrapper`](https://github.com/modelscope/agentscope/blob/main/src/agentscope/models/openai_model.py)                 | `"openai_chat"`                    | gpt-4, gpt-3.5-turbo, ...                        |
 |                        | Embedding       | [`OpenAIEmbeddingWrapper`](https://github.com/modelscope/agentscope/blob/main/src/agentscope/models/openai_model.py)            | `"openai_embedding"`          | text-embedding-ada-002, ...                      |
 |                        | DALL·E          | [`OpenAIDALLEWrapper`](https://github.com/modelscope/agentscope/blob/main/src/agentscope/models/openai_model.py)                | `"openai_dall_e"`             | dall-e-2, dall-e-3                               |
 | DashScope API          | Chat            | [`DashScopeChatWrapper`](https://github.com/modelscope/agentscope/blob/main/src/agentscope/models/dashscope_model.py)           | `"dashscope_chat"`            | qwen-plus, qwen-max, ...                         |
@@ -101,7 +85,6 @@
 |                        | Embedding       | [`OllamaEmbeddingWrapper`](https://github.com/modelscope/agentscope/blob/main/src/agentscope/models/ollama_model.py)            | `"ollama_embedding"`          | llama2, ...                                      |
 |                        | Generation      | [`OllamaGenerationWrapper`](https://github.com/modelscope/agentscope/blob/main/src/agentscope/models/ollama_model.py)           | `"ollama_generate"`           | llama2, ...                                      |
 | Post Request based API | -               | [`PostAPIModelWrapperBase`](https://github.com/modelscope/agentscope/blob/main/src/agentscope/models/post_model.py)             | `"post_api"`                  | -                                                |
->>>>>>> aba7b691
 
 #### Detailed Parameters
 
